# -*- coding: utf-8 -*-
"""Interfaces to all of the User objects offered by the Trakt.tv API"""
from collections import namedtuple
from trakt.core import get, post, delete
from trakt.mixins import IdsMixin
from trakt.movies import Movie
from trakt.people import Person
from trakt.tv import TVShow, TVSeason, TVEpisode
from trakt.utils import slugify

__author__ = 'Jon Nappi'
__all__ = ['User', 'UserList', 'Request', 'follow', 'get_all_requests',
           'get_user_settings', 'unfollow']


class Request(namedtuple('Request', ['id', 'requested_at', 'user'])):
    __slots__ = ()

    @post
    def approve(self):
        yield 'users/requests/{id}'.format(id=self.id)

    @delete
    def deny(self):
        yield 'users/requests/{id}'.format(id=self.id)


@post
def follow(user_name):
    """Follow a user with *user_name*. If the user has a protected profile, the
    follow request will be in a pending state. If they have a public profile,
    they will be followed immediately.
    """
    yield 'users/{username}/follow'.format(username=slugify(user_name))


@get
def get_all_requests():
    """Get a list of all follower requests including the timestamp when the
    request was made. Use the approve and deny methods to manage each request.
    """
    data = yield 'users/requests'
    request_list = []
    for request in data:
        request['user'] = User(**request.pop('user'))
        request_list.append(Request(**request))
    yield request_list


@get
def get_user_settings():
    """The currently authenticated user's settings"""
    data = yield 'users/settings'
    yield data


@delete
def unfollow(user_name):
    """Unfollow a user you're currently following with a username of *user_name*
    """
    yield 'users/{username}/follow'.format(username=slugify(user_name))


class UserList(namedtuple('UserList', ['name', 'description', 'privacy',
                                       'type', 'display_numbers',
                                       'allow_comments', 'sort_by',
                                       'sort_how', 'created_at',
                                       'updated_at', 'item_count',
                                       'comment_count', 'likes', 'ids',
                                       'user', 'creator']), IdsMixin):
    """A list created by a Trakt.tv :class:`User`"""

<<<<<<< HEAD
    def __init__(self, *args, **kwargs):
        super().__init__()
=======
    def __init__(self, *args, ids=None, **kwargs):
        super().__init__()
        self._ids = ids
>>>>>>> f8f7a2e9
        self._items = list()

    def __iter__(self):
        """Iterate over the items in this user list"""
        return self._items.__iter__()

    @property
    def slug(self):
        return self._ids.get('slug', None)

    @classmethod
    @post
    def create(cls, name, creator, description=None, privacy='private',
               display_numbers=False, allow_comments=True):
        """Create a new custom class:`UserList`. *name* is the only required
        field, but the other info is recommended.

        :param name: Name of the list.
        :param description:	Description of this list.
        :param privacy:	Valid values are 'private', 'friends', or 'public'
        :param display_numbers: Bool, should each item be numbered?
        :param allow_comments: Bool, are comments allowed?
        """
        args = {'name': name, 'privacy': privacy,
                'display_numbers': display_numbers,
                'allow_comments': allow_comments}
        if description is not None:
            args['description'] = description
        data = yield 'users/{user}/lists'.format(user=slugify(creator)), args
<<<<<<< HEAD
        extract_ids(data)
        yield cls(creator=creator, user=creator, **data)
=======
        yield UserList(creator=creator, user=creator, **data)
>>>>>>> f8f7a2e9

    @classmethod
    @get
    def _get(cls, title, creator):
        """Returns a single custom :class:`UserList`

        :param title: Name of the list.
        """
        data = yield 'users/{user}/lists/{id}'.format(user=slugify(creator),
                                                      id=slugify(title))
<<<<<<< HEAD
        extract_ids(data)
        ulist = cls(creator=creator, **data)
=======
        ulist = UserList(creator=creator, **data)
>>>>>>> f8f7a2e9
        ulist.get_items()

        yield ulist

    @get
    def get_items(self):
        """A list of the list items using class instances
        instance types: movie, show, season, episode, person

        """

        data = yield 'users/{user}/lists/{id}/items'.format(
            user=slugify(self.creator), id=self.slug)

        for item in data:
            # match list item type
            if 'type' not in item:
                continue
            item_type = item['type']
            item_data = item.pop(item_type)
            if item_type == 'movie':
                self._items.append(Movie(item_data['title'], item_data['year'],
                                         item_data['ids']['slug']))
            elif item_type == 'show':
                self._items.append(TVShow(item_data['title'],
                                          item_data['ids']['slug']))
            elif item_type == 'season':
                show_data = item.pop('show')
                season = TVSeason(show_data['title'], item_data['number'],
                                  show_data['ids']['slug'])
                self._items.append(season)
            elif item_type == 'episode':
                show_data = item.pop('show')
                episode = TVEpisode(show_data['title'], item_data['season'],
                                    item_data['number'],
                                    show_id=show_data['trakt'])
                self._items.append(episode)
            elif item_type == 'person':
                self._items.append(Person(item_data['name'],
                                          item_data['ids']['slug']))

        yield self._items

    @post
    def add_items(self, *items):
        """Add *items* to this :class:`UserList`, where items is an iterable"""
        movies = [m.ids for m in items if isinstance(m, Movie)]
        shows = [s.ids for s in items if isinstance(s, TVShow)]
        people = [p.ids for p in items if isinstance(p, Person)]
        self._items = items
        args = {'movies': movies, 'shows': shows, 'people': people}
        uri = 'users/{user}/lists/{id}/items'.format(
            user=slugify(self.creator), id=self.trakt)
        yield uri, args

    @delete
    def delete_list(self):
        """Delete this :class:`UserList`"""
        yield 'users/{user}/lists/{id}'.format(user=slugify(self.creator),
                                               id=self.trakt)

    @post
    def like(self):
        """Like this :class:`UserList`. Likes help determine popular lists.
        Only one like is allowed per list per user.
        """
        uri = 'users/{user}/lists/{id}/like'
        yield uri.format(user=slugify(self.creator), id=self.trakt), None

    @post
    def remove_items(self, *items):
        """Remove *items* to this :class:`UserList`, where items is an iterable
        """
        movies = [m.ids for m in items if isinstance(m, Movie)]
        shows = [s.ids for s in items if isinstance(s, TVShow)]
        people = [p.ids for p in items if isinstance(p, Person)]
        self._items = items
        args = {'movies': movies, 'shows': shows, 'people': people}
        uri = 'users/{user}/lists/{id}/items/remove'.format(
            user=slugify(self.creator), id=self.trakt)
        yield uri, args

    @delete
    def unlike(self):
        """Remove a like on this :class:`UserList`."""
        uri = 'users/{username}/lists/{id}/like'
        yield uri.format(username=slugify(self.creator), id=self.trakt)


class User:
    """A Trakt.tv User"""
    def __init__(self, username, **kwargs):
        super().__init__()
        self.username = username
        self._calendar = self._last_activity = self._watching = None
        self._movies = self._movie_collection = self._movies_watched = None
        self._shows = self._show_collection = self._shows_watched = None
        self._lists = self._followers = self._following = self._friends = None
        self._collected = self._watched_shows = self._episode_ratings = None
        self._show_ratings = self._movie_ratings = self._watched_movies = None
        self._episode_watchlist = self._show_watchlist = None
        self._movie_watchlist = None

        self._settings = None

        if len(kwargs) > 0:
            self._build(kwargs)
        else:
            self._get()

    @get
    def _get(self):
        """Get this :class:`User` from the trakt.tv API"""
        data = yield 'users/{username}'.format(username=slugify(self.username))
        self._build(data)

    def _build(self, data):
        """Build our this :class:`User` object"""
        for key, val in data.items():
            setattr(self, key, val)

    @property
    @get
    def followers(self):
        """A list of all followers including the since timestamp which is when
        the relationship began. Protected users won't return any data unless
        you are friends. Any friends of the main user that are protected won't
        display data either.
        """
        if self._followers is None:
            data = yield 'users/{user}/followers'.format(
                user=slugify(self.username))
            self._followers = []
            for user in data:
                user_data = user.pop('user')
                date = user.pop('followed_at')
                self._followers.append(User(followed_at=date, **user_data))
        yield self._followers

    @property
    @get
    def following(self):
        """A list of all user's this :class:`User` follows including the since
        timestamp which is when the relationship began. Protected users won't
        return any data unless you are friends. Any friends of the main user
        that are protected won't display data either.
        """
        if self._following is None:
            data = yield 'users/{user}/following'.format(
                user=slugify(self.username))
            self._following = []
            for user in data:
                user_data = user.pop('user')
                date = user.pop('followed_at')
                self._following.append(User(followed_at=date, **user_data))
        yield self._following

    @property
    @get
    def friends(self):
        """A list of this :class:`User`'s friends (a 2 way relationship where
        each user follows the other) including the since timestamp which is
        when the friendship began. Protected users won't return any data unless
        you are friends. Any friends of the main user that are protected won't
        display data either.
        """
        if self._friends is None:
            self._friends = []
            data = yield 'users/{user}/friends'.format(
                user=slugify(self.username))
            for user in data:
                user_data = user.pop('user')
                date = user.pop('friends_at')
                self._friends.append(User(followed_at=date, **user_data))
        yield self._friends

    @property
    @get
    def lists(self):
        """All custom lists for this :class:`User`. Protected :class:`User`'s
        won't return any data unless you are friends. To view your own private
        lists, you will need to authenticate as yourself.
        """
        if self._lists is None:
            data = yield 'users/{username}/lists'.format(
                username=slugify(self.username))
            for ul in data:
                if "user" in ul:
                    # user will be replaced with the self User object
                    del ul["user"]
            self._lists = [UserList(creator=slugify(self.username), user=self,
                           **ul) for ul in data]
        yield self._lists

    @property
    @get
    def watchlist_shows(self):
        """Returns all watchlist shows of :class:`User`.
        """
        if self._show_watchlist is None:
            data = yield 'users/{username}/watchlist/shows'.format(
                username=slugify(self.username),
            )
            self._show_watchlist = []
            for show in data:
                show_data = show.pop('show')
                show_data.update(show)
                self._show_watchlist.append(TVShow(**show_data))
            yield self._show_watchlist
        yield self._show_watchlist

    @property
    @get
    def watchlist_movies(self):
        """Returns all watchlist movies of :class:`User`.
        """
        if self._movie_watchlist is None:
            data = yield 'users/{username}/watchlist/movies'.format(
                username=slugify(self.username),
            )
            self._movie_watchlist = []
            for movie in data:
                mov = movie.pop('movie')
                self._movie_watchlist.append(Movie(**mov))
            yield self._movie_watchlist
        yield self._movie_watchlist

    @property
    @get
    def movie_collection(self):
        """All :class:`Movie`'s in this :class:`User`'s library collection.
        Collection items might include blu-rays, dvds, and digital downloads.
        Protected users won't return any data unless you are friends.
        """
        if self._movie_collection is None:
            ext = 'users/{username}/collection/movies?extended=metadata'
            data = yield ext.format(username=slugify(self.username))
            self._movie_collection = []
            for movie in data:
                mov = movie.pop('movie')
                self._movie_collection.append(Movie(**mov))
        yield self._movie_collection

    @property
    @get
    def show_collection(self):
        """All :class:`TVShow`'s in this :class:`User`'s library collection.
        Collection items might include blu-rays, dvds, and digital downloads.
        Protected users won't return any data unless you are friends.
        """
        if self._show_collection is None:
            ext = 'users/{username}/collection/shows?extended=metadata'
            data = yield ext.format(username=slugify(self.username))
            self._show_collection = []
            for show in data:
                s = show.pop('show')
                sh = TVShow(**s)
                sh._seasons = [TVSeason(show=sh.title,
                               season=sea['number'], **sea)
                               for sea in show.pop('seasons')]
                self._show_collection.append(sh)
        yield self._show_collection

    @property
    @get
    def watched_movies(self):
        """Watched progress for all :class:`Movie`'s in this :class:`User`'s
        collection.
        """
        if self._watched_movies is None:
            data = yield 'users/{user}/watched/movies'.format(
                user=slugify(self.username)
            )
            self._watched_movies = []
            for movie in data:
                movie_data = movie.pop('movie')
                movie_data.update(movie)
                self._watched_movies.append(Movie(**movie_data))
        yield self._watched_movies

    @property
    @get
    def watched_shows(self):
        """Watched progress for all :class:`TVShow`'s in this :class:`User`'s
        collection.
        """
        if self._watched_shows is None:
            data = yield 'users/{user}/watched/shows'.format(
                user=slugify(self.username)
            )
            self._watched_shows = []
            for show in data:
                show_data = show.pop('show')
                show_data.update(show)
                self._watched_shows.append(TVShow(**show_data))
        yield self._watched_shows

    @property
    @get
    def watching(self):
        """The :class:`TVEpisode` or :class:`Movie` this :class:`User` is
        currently watching. If they aren't watching anything, a blank object
        will be returned. Protected users won't return any data unless you are
        friends.
        """
        data = yield 'users/{user}/watching'.format(
            user=slugify(self.username))

        # if a user isn't watching anything, trakt returns a 204
        if data is None or data == '':
            yield None

        media_type = data.pop('type')
        if media_type == 'movie':
            movie_data = data.pop('movie')
            movie_data.update(data)
            yield Movie(**movie_data)
        else:  # media_type == 'episode'
            ep_data = data.pop('episode')
            sh_data = data.pop('show')
            ep_data.update(data, show=sh_data.get('title'),
                           show_id=sh_data.get('trakt'))
            yield TVEpisode(**ep_data)

    @staticmethod
    def get_follower_requests():
        """Return a list of all pending follower requests for the authenticated
        user
        """
        return get_all_requests()

    def get_list(self, title):
        """Get the specified list from this :class:`User`. Protected
        :class:`User`'s won't return any data unless you are friends. To view
        your own private lists, you will need to authenticate as yourself.
        """
        return UserList.get(title, self.username)

    @get
    def get_ratings(self, media_type='movies', rating=None):
        """Get a user's ratings filtered by type. You can optionally filter for
        a specific rating between 1 and 10.

        :param media_type: The type of media to search for. Must be one of
            'movies', 'shows', 'seasons', 'episodes'
        :param rating: Optional rating between 1 and 10
        """
        uri = 'users/{user}/ratings/{type}'.format(user=slugify(self.username),
                                                   type=media_type)
        if rating is not None:
            uri += '/{rating}'.format(rating=rating)
        data = yield uri
        # TODO (moogar0880) - return as objects
        yield data

    @get
    def get_stats(self):
        """Returns stats about the movies, shows, and episodes a user has
        watched and collected
        """
        data = yield 'users/{user}/stats'.format(user=slugify(self.username))
        yield data

    @get
    def get_liked_lists(self, list_type=None, limit=None):
        """Get items a user likes.

        This will return an array of standard media objects.
        You can optionally limit the type of results to return.

        list_type possible values are "comments", "lists".

        https://trakt.docs.apiary.io/#reference/users/likes/get-likes
        """
        uri = 'users/likes'
        if list_type is not None:
            uri += f'/{list_type}'

        if limit is not None:
            uri += f'?limit={limit}'

        data = yield uri
        yield data

    def follow(self):
        """Follow this :class:`User`"""
        follow(self.username)

    def unfollow(self):
        """Unfollow this :class:`User`, if you already follow them"""
        unfollow(self.username)

    def __str__(self):
        """String representation of a :class:`User`"""
        return '<User>: {}'.format(self.username)
    __repr__ = __str__


# get decorator issue workaround - "It's a little hacky"
UserList.get = UserList._get<|MERGE_RESOLUTION|>--- conflicted
+++ resolved
@@ -70,14 +70,9 @@
                                        'user', 'creator']), IdsMixin):
     """A list created by a Trakt.tv :class:`User`"""
 
-<<<<<<< HEAD
-    def __init__(self, *args, **kwargs):
-        super().__init__()
-=======
     def __init__(self, *args, ids=None, **kwargs):
         super().__init__()
         self._ids = ids
->>>>>>> f8f7a2e9
         self._items = list()
 
     def __iter__(self):
@@ -107,12 +102,7 @@
         if description is not None:
             args['description'] = description
         data = yield 'users/{user}/lists'.format(user=slugify(creator)), args
-<<<<<<< HEAD
-        extract_ids(data)
         yield cls(creator=creator, user=creator, **data)
-=======
-        yield UserList(creator=creator, user=creator, **data)
->>>>>>> f8f7a2e9
 
     @classmethod
     @get
@@ -123,12 +113,7 @@
         """
         data = yield 'users/{user}/lists/{id}'.format(user=slugify(creator),
                                                       id=slugify(title))
-<<<<<<< HEAD
-        extract_ids(data)
         ulist = cls(creator=creator, **data)
-=======
-        ulist = UserList(creator=creator, **data)
->>>>>>> f8f7a2e9
         ulist.get_items()
 
         yield ulist
