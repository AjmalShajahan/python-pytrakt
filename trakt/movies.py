# -*- coding: utf-8 -*-
"""Interfaces to all of the Movie objects offered by the Trakt.tv API"""
from collections import namedtuple
from trakt.core import Alias, Comment, Genre, get, delete
from trakt.mixins import IdsMixin
from trakt.sync import (Scrobbler, comment, rate, add_to_history,
                        remove_from_history, add_to_watchlist,
                        remove_from_watchlist, add_to_collection,
                        remove_from_collection, search, checkin_media,
                        delete_checkin)
from trakt.people import Person
from trakt.utils import slugify, now

__author__ = 'Jon Nappi'
__all__ = ['dismiss_recommendation', 'get_recommended_movies', 'genres',
           'trending_movies', 'updated_movies', 'Release', 'Movie',
           'Translation']

Translation = namedtuple('Translation', ['title', 'overview', 'tagline',
                                         'language'])


@delete
def dismiss_recommendation(title):
    """Dismiss the movie matching the specified criteria from showing up in
    recommendations.
    """
    yield 'recommendations/movies/{title}'.format(title=slugify(str(title)))


@get
def get_recommended_movies():
    """Get a list of :class:`Movie`'s recommended based on your watching
    history and your friends. Results are returned with the top recommendation
    first.
    """
    data = yield 'recommendations/movies'
    movies = []
    for movie in data:
        movies.append(Movie(**movie))
    yield movies


@get
def genres():
    """A list of all possible :class:`Movie` Genres"""
    data = yield 'genres/movies'
    yield [Genre(g['name'], g['slug']) for g in data]


@get
def trending_movies():
    """All :class:`Movie`'s being watched right now"""
    data = yield '/movies/trending'
    to_ret = []
    for movie in data:
        watchers = movie.pop('watchers')
        to_ret.append(Movie(watchers=watchers, **movie.pop('movie')))
    yield to_ret


@get
def updated_movies(timestamp=None):
    """Returns all movies updated since a timestamp. The server time is in PST.
    To establish a baseline timestamp, you can use the server/time method. It's
    recommended to store the timestamp so you can be efficient in using this
    method.
    """
    ts = timestamp or now()
    data = yield 'movies/updates/{start_date}'.format(start_date=ts)
    to_ret = []
    for movie in data:
        mov = movie.pop('movie')
        mov.update({'updated_at': movie.pop('updated_at')})
        to_ret.append(Movie(**mov))
    yield to_ret


Release = namedtuple('Release', ['country', 'certification', 'release_date',
                                 'note', 'release_type'])


class Movie(IdsMixin):
    """A Class representing a Movie object"""
    def __init__(self, title, year=None, slug=None, **kwargs):
        super().__init__()
        self.media_type = 'movies'
        self.title = title
        self.year = int(year) if year is not None else year
        if self.year is not None and slug is None:
            self.slug = slugify('-'.join([self.title, str(self.year)]))
        else:
            self.slug = slug or slugify(self.title)

<<<<<<< HEAD
        self.released = self.duration = None
        self.tagline = self.overview = self.runtime = None
=======
        self.released = self.tmdb_id = self.imdb_id = self.duration = None
        self.trakt = self.trakt_id = self.tagline = self.overview = self.runtime = None
>>>>>>> db97e2c8
        self.updated_at = self.trailer = self.homepage = self.rating = None
        self.votes = self.language = self.available_translations = None
        self.genres = self.certification = None
        self._comments = self._images = self._aliases = self._people = None
        self._ratings = self._releases = self._translations = None
        self.tmdb_id = self.imdb_id = None  # @deprecated: unused
        self.trakt_id = None  # @deprecated: unused

        if len(kwargs) > 0:
            self._build(kwargs)
        else:
            self._get()

    @staticmethod
    def search(title, year=None):
        """Perform a search for a movie with a title matching *title*

        :param title: The title to search for
        :param year: Optional year to limit results to
        """
        return search(title, search_type='movie', year=year)

    @get
    def _get(self):
        """Handle getting this :class:`Movie`'s data from trakt and building
        our attributes from the returned data
        """
        data = yield self.ext_full
        self._build(data)

    def _build(self, data):
        """Build this :class:`Movie` object with the data in *data*"""
        for key, val in data.items():
            if hasattr(self, '_' + key):
                setattr(self, '_' + key, val)
            else:
                setattr(self, key, val)

    @property
    def ext(self):
        """Base uri to retrieve basic information about this :class:`Movie`"""
        return 'movies/{slug}'.format(slug=self.slug)

    @property
    def ext_full(self):
        """Uri to retrieve all information about this :class:`Movie`"""
        return self.ext + '?extended=full'

    @property
    def images_ext(self):
        """Uri to retrieve additional image information"""
        return self.ext + '?extended=images'

    @property
    @get
    def aliases(self):
        """A list of :class:`Alias` objects representing all of the other
        titles that this :class:`Movie` is known by, and the countries where
        they go by their alternate titles
        """
        if self._aliases is None:
            data = yield self.ext + '/aliases'
            self._aliases = [Alias(**alias) for alias in data]
        yield self._aliases

    @property
    def cast(self):
        """All of the cast members that worked on this :class:`Movie`"""
        return [p for p in self.people if getattr(p, 'character')]

    @property
    @get
    def comments(self):
        """All comments (shouts and reviews) for this :class:`Movie`. Most
        recent comments returned first.
        """
        # TODO (jnappi) Pagination
        from trakt.users import User
        data = yield self.ext + '/comments'
        self._comments = []
        for com in data:
            user = User(**com.get('user'))
            self._comments.append(
                Comment(user=user, **{k: com[k] for k in com if k != 'user'})
            )
        yield self._comments

    @property
    def crew(self):
        """All of the crew members that worked on this :class:`Movie`"""
        return [p for p in self.people if getattr(p, 'job')]

    @property
    @get
    def images(self):
        """All of the artwork associated with this :class:`Movie`"""
        if self._images is None:
            data = yield self.images_ext
            self._images = data.get('images', {})
        yield self._images

    @property
    @get
    def people(self):
        """A :const:`list` of all of the :class:`People` involved in this
        :class:`Movie`, including both cast and crew
        """
        if self._people is None:
            data = yield self.ext + '/people'
            crew = data.get('crew', {})
            cast = []
            for c in data.get('cast', []):
                person = c.pop('person')
                character = c.pop('character')
                cast.append(Person(character=character, **person))

            _crew = []
            for key in crew:
                for department in crew.get(key):  # lists
                    person = department.get('person')
                    person.update({'job': department.get('job')})
                    _crew.append(Person(**person))
            self._people = cast + _crew
        yield self._people

    @property
    @get
    def ratings(self):
        """Ratings (between 0 and 10) and distribution for a movie."""
        if self._ratings is None:
            self._ratings = yield self.ext + '/ratings'
        yield self._ratings

    @property
    @get
    def related(self):
        """The top 10 :class:`Movie`'s related to this :class:`Movie`"""
        data = yield self.ext + '/related'
        movies = []
        for movie in data:
            movies.append(Movie(**movie))
        yield movies

    @property
    @get
    def watching_now(self):
        """A list of all :class:`User`'s watching a movie."""
        from trakt.users import User
        data = yield self.ext + '/watching'
        users = []
        for user in data:
            users.append(User(**user))
        yield users

    def add_to_library(self):
        """Add this :class:`Movie` to your library."""
        return add_to_collection(self)
    add_to_collection = add_to_library

    def add_to_watchlist(self):
        """Add this :class:`Movie` to your watchlist"""
        return add_to_watchlist(self)

    def comment(self, comment_body, spoiler=False, review=False):
        """Add a comment (shout or review) to this :class:`Move` on trakt."""
        return comment(self, comment_body, spoiler, review)

    def dismiss(self):
        """Dismiss this movie from showing up in Movie Recommendations"""
        dismiss_recommendation(title=self.title)

    @get
    def get_releases(self, country_code='us'):
        """Returns all :class:`Release`s for a movie including country,
        certification, and release date.

        :param country_code: The 2 character country code to search from
        :return: a :const:`list` of :class:`Release` objects
        """
        if self._releases is None:
            data = yield self.ext + '/releases/{cc}'.format(cc=country_code)
            self._releases = [Release(**release) for release in data]
        yield self._releases

    @get
    def get_translations(self, country_code='us'):
        """Returns all :class:`Translation`s for a movie, including language
        and translated values for title, tagline and overview.

        :param country_code: The 2 character country code to search from
        :return: a :const:`list` of :class:`Translation` objects
        """
        if self._translations is None:
            data = yield self.ext + '/translations/{cc}'.format(
                cc=country_code
            )
            self._translations = [Translation(**translation)
                                  for translation in data]
        yield self._translations

    def mark_as_seen(self, watched_at=None):
        """Add this :class:`Movie`, watched outside of trakt, to your library.
        """
        return add_to_history(self, watched_at)

    def mark_as_unseen(self):
        """Remove this :class:`Movie`, watched outside of trakt, from your
        library.
        """
        return remove_from_history(self)

    def rate(self, rating):
        """Rate this :class:`Movie` on trakt. Depending on the current users
        settings, this may also send out social updates to facebook, twitter,
        tumblr, and path.
        """
        return rate(self, rating)

    def remove_from_library(self):
        """Remove this :class:`Movie` from your library."""
        return remove_from_collection(self)
    remove_from_collection = remove_from_library

    def remove_from_watchlist(self):
        return remove_from_watchlist(self)

    def scrobble(self, progress, app_version, app_date):
        """Notify trakt that the current user has finished watching a movie.
        This commits this :class:`Movie` to the current users profile. You
        should use movie/watching prior to calling this method.

        :param progress: % progress, integer 0-100. It is recommended to call
            the watching API every 15 minutes, then call the scrobble API near
            the end of the movie to lock it in.
        :param app_version: Version number of the media center, be as specific
            as you can including nightly build number, etc. Used to help debug
            your plugin.
        :param app_date: Build date of the media center. Used to help debug
            your plugin.
        """
        return Scrobbler(self, progress, app_version, app_date)

    def checkin(self, app_version, app_date, message="", sharing=None,
                venue_id="", venue_name="", delete=False):
        """Checkin this :class:`Movie` via the TraktTV API.

        :param app_version:Version number of the media center, be as specific
            as you can including nightly build number, etc. Used to help debug
            your plugin.
        :param app_date: Build date of the media center. Used to help debug
            your plugin.
        :param message: Message used for sharing. If not sent, it will use the
            watching string in the user settings.
        :param sharing: Control sharing to any connected social networks.
        :param venue_id: Foursquare venue ID.
        :param venue_name: Foursquare venue name.
        :param delete: If True, the checkin will be deleted.
        """
        if delete:
            delete_checkin()
        return checkin_media(self, app_version, app_date, message, sharing, venue_id,
                      venue_name)

    def to_json_singular(self):
        return {'movie': dict(title=self.title,
                              year=self.year,
                              **self.ids)}

    def to_json(self):
        return {'movies': [dict(title=self.title,
                                year=self.year,
                                **self.ids)]}

    def __str__(self):
        """String representation of a :class:`Movie`"""
        return '<Movie>: {}'.format(self.title)
    __repr__ = __str__<|MERGE_RESOLUTION|>--- conflicted
+++ resolved
@@ -92,13 +92,6 @@
         else:
             self.slug = slug or slugify(self.title)
 
-<<<<<<< HEAD
-        self.released = self.duration = None
-        self.tagline = self.overview = self.runtime = None
-=======
-        self.released = self.tmdb_id = self.imdb_id = self.duration = None
-        self.trakt = self.trakt_id = self.tagline = self.overview = self.runtime = None
->>>>>>> db97e2c8
         self.updated_at = self.trailer = self.homepage = self.rating = None
         self.votes = self.language = self.available_translations = None
         self.genres = self.certification = None
